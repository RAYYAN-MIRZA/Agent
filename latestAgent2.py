#!/usr/bin/env python3
"""
latestAgent4.py
Optimized local discovery agent — parallelized, no TCP probes
Features:
 - ARP scan (scapy)
 - passive mDNS listen
 - ICMP ping (subprocess)
 - reverse DNS (async/threaded)
 - vendor lookup with local cache (manuf)
 - merge devices by MAC (prefer) or IP
 - confidence scoring + decay
 - events.json and health.json maintained
 - FastAPI endpoints (/devices, /events, /health)
 - automatic port fallback if 8000 is taken
Requirements:
 - sudo (for ARP + raw sockets)
 - pip install fastapi uvicorn scapy manuf
Run:
 sudo -E $(which python) latestAgent4.py
"""
import os
import json
import time
import socket
import asyncio
import ipaddress
import subprocess
from datetime import datetime, timezone
from typing import Dict, Tuple, List
from concurrent.futures import ThreadPoolExecutor

from fastapi import FastAPI
from fastapi.responses import JSONResponse
import uvicorn

from scapy.all import ARP, Ether, srp, conf
from manuf import manuf

import sys
import platform
import requests
import netifaces
import psutil

# ---------- Config ----------
API_URL_BASE = "http://192.168.100.34:5017/api/agent"
PREFERRED_PORT = 8000
SCAN_INTERVAL = 20            # seconds between automatic scans
MDNS_LISTEN_SEC = 6           # seconds for passive mDNS listen
OFFLINE_THRESHOLD = SCAN_INTERVAL * 3

DATA_DIR = "data"
DEVICES_FILE = os.path.join(DATA_DIR, "devices.json")
EVENTS_FILE = os.path.join(DATA_DIR, "events.json")
HEALTH_FILE = os.path.join(DATA_DIR, "health.json")
VENDOR_CACHE_FILE = os.path.join(DATA_DIR, "vendor_cache.json")
os.makedirs(DATA_DIR, exist_ok=True)

conf.verb = 0  # scapy quiet
mac_parser = manuf.MacParser()
dns_executor = ThreadPoolExecutor(max_workers=20)

app = FastAPI()

# ---------- Ensure admin/root ----------
def ensure_admin():
    system = platform.system()
    if system == "Windows":
        import ctypes
        try:
            if not ctypes.windll.shell32.IsUserAnAdmin():
                ctypes.windll.shell32.ShellExecuteW(
                    None, "runas", sys.executable, " ".join([f'"{arg}"' for arg in sys.argv]), None, 1
                )
                sys.exit(0)
        except Exception as e:
            print("Failed to elevate to admin:", e)
            sys.exit(1)
    else:
        if os.geteuid() != 0:
            print("This script must be run as root. Use sudo.")
            sys.exit(1)

ensure_admin()

# ---------- Utilities ----------
def now_ts() -> str:
    return datetime.now(timezone.utc).isoformat()

def load_json_or(path, default):
    if os.path.exists(path):
        try:
            with open(path, "r") as f:
                return json.load(f)
        except Exception:
            return default
    return default

def save_json_atomic(path, obj):
    tmp = path + ".tmp"
    with open(tmp, "w") as f:
        json.dump(obj, f, indent=2)
    os.replace(tmp, path)

def get_default_ipv4_interface_ip() -> str:
    s = socket.socket(socket.AF_INET, socket.SOCK_DGRAM)
    try:
        s.connect(("8.8.8.8", 80))
        ip = s.getsockname()[0]
    except Exception:
        ip = "127.0.0.1"
    finally:
        s.close()
    return ip

def make_cidr_for_ip(ip: str) -> str:
    net = ipaddress.ip_network(ip + "/24", strict=False)
    return str(net)

def resolve_hostname(ip: str) -> str:
    try:
        return socket.gethostbyaddr(ip)[0]
    except Exception:
        return ""

async def async_resolve_hostname(ip: str):
    loop = asyncio.get_event_loop()
    return await loop.run_in_executor(dns_executor, resolve_hostname, ip)

# ---------- Vendor cache ----------
def get_vendor_cached(mac: str) -> str:
    if not mac:
        return ""
    mac = mac.upper()
    prefix = mac.replace(":", "")[:6]
    cache = load_json_or(VENDOR_CACHE_FILE, {})
    if prefix in cache:
        return cache[prefix]
    try:
        vendor = mac_parser.get_manuf(mac) or ""
    except Exception:
        vendor = ""
    cache[prefix] = vendor
    save_json_atomic(VENDOR_CACHE_FILE, cache)
    return vendor

# ---------- Device helpers ----------
def make_device_record(ip: str, mac: str, hostname: str = "", sources=None, vendor: str = ""):
    return {
        "ip": ip,
        "mac": mac,
        "hostname": hostname,
        "vendor": vendor,
        "first_seen": now_ts(),
        "last_seen": now_ts(),
        "discovery_sources": sources or [],
        "evidence": [],
        "confidence": 0,
        "status": "online",
        "network_id": "",
        "broadcast_id": "",
        "subnet_cidr": ""
    }

def compute_confidence_and_evidence(device: dict) -> dict:
    evidence = []
    weight = 0
    if "arp" in device.get("discovery_sources", []):
        evidence.append({"type":"arp","weight":40,"details":"MAC present in ARP scan"})
        weight += 40
    if "mdns" in device.get("discovery_sources", []):
        evidence.append({"type":"mdns","weight":30,"details":"mDNS observed"})
        weight += 30
    if "ping" in device.get("discovery_sources", []):
        evidence.append({"type":"ping","weight":20,"details":"ICMP responded"})
        weight += 20
    if device.get("hostname"):
        evidence.append({"type":"hostname","weight":10,"details":f"Hostname: {device['hostname']}"})
        weight += 10
    device["evidence"] = evidence
    device["confidence"] = min(100, weight)
    return device

# ---------- ARP + mDNS ----------
<<<<<<< HEAD
def arp_scan(cidr: str, timeout=2, iface=None) -> List[Tuple[str, str]]:
    # returns list of tuples (ip, mac)
    packet = Ether(dst="ff:ff:ff:ff:ff:ff") / ARP(pdst=cidr)    
    ans, _ = srp(packet, timeout=timeout, retry=1, iface=iface)

=======
def arp_scan(cidr: str, timeout=2) -> List[Tuple[str, str]]:
    packet = Ether(dst="ff:ff:ff:ff:ff:ff") / ARP(pdst=cidr)
    ans, _ = srp(packet, timeout=timeout, retry=1)
>>>>>>> 4488cb2f
    results = []
    for _, r in ans:
        results.append((r.psrc, r.hwsrc))
    return results

def passive_mdns_collect(duration=6) -> List[str]:
    seen_ips = set()
    MCAST_GRP = "224.0.0.251"
    MCAST_PORT = 5353
    sock = socket.socket(socket.AF_INET, socket.SOCK_DGRAM, socket.IPPROTO_UDP)
    try:
        sock.setsockopt(socket.SOL_SOCKET, socket.SO_REUSEADDR, 1)
        sock.bind(("", MCAST_PORT))
        mreq = socket.inet_aton(MCAST_GRP) + socket.inet_aton("0.0.0.0")
        sock.setsockopt(socket.IPPROTO_IP, socket.IP_ADD_MEMBERSHIP, mreq)
        sock.settimeout(1.0)
        end = time.time() + duration
        while time.time() < end:
            try:
                _, addr = sock.recvfrom(4096)
                seen_ips.add(addr[0])
            except socket.timeout:
                continue
            except Exception:
                break
    except Exception:
        pass
    finally:
        try:
            sock.close()
        except:
            pass
    return list(seen_ips)

# ---------- Active probes ----------
def is_alive_ping(ip: str) -> bool:
    try:
        subprocess.check_output(["ping", "-c", "1", "-W", "1", ip],
                                stderr=subprocess.DEVNULL, stdout=subprocess.DEVNULL)
        return True
    except Exception:
        return False

# ---------- Persistence ----------
def load_devices() -> Dict[str, dict]:
    return load_json_or(DEVICES_FILE, {})

def save_devices(devices: Dict[str, dict]):
    save_json_atomic(DEVICES_FILE, devices)

def load_events() -> List[dict]:
    return load_json_or(EVENTS_FILE, [])

def save_events(events: List[dict]):
    save_json_atomic(EVENTS_FILE, events)

def save_health(h: dict):
    save_json_atomic(HEALTH_FILE, h)

# ---------- Merge & update logic ----------
def find_existing_key_by_mac_or_ip(devices: Dict[str, dict], mac: str, ip: str) -> str:
    mac_norm = (mac or "").lower()
    if mac_norm:
        for k, v in devices.items():
            if v.get("mac", "").lower() == mac_norm:
                return k
    for k, v in devices.items():
        if v.get("ip") == ip:
            return k
    return ""

<<<<<<< HEAD
async def enrich_and_update_for_entry(devices: Dict[str, dict], ipaddr: str, mac: str, mdns_seen: bool, netinfo: dict):
    # determine key (merge logic)
=======
async def enrich_and_update_for_entry(devices: Dict[str, dict], ipaddr: str, mac: str, mdns_seen: bool, events: List[dict]):
>>>>>>> 4488cb2f
    key = find_existing_key_by_mac_or_ip(devices, mac, ipaddr) or (mac or ipaddr)
    rec = devices.get(key)
    hostname = await async_resolve_hostname(ipaddr)
    vendor = get_vendor_cached(mac)

    if not rec:
        rec = make_device_record(ipaddr, mac, hostname=hostname, sources=["arp"] if mac else ["arp"], vendor=vendor)
        if mdns_seen and "mdns" not in rec["discovery_sources"]:
            rec["discovery_sources"].append("mdns")
            rec["last_seen"] = now_ts()
        rec = compute_confidence_and_evidence(rec)
        devices[key] = rec
        events.append({"timestamp": now_ts(), "type": "device_added", "device_ip": ipaddr, "mac": mac})
    else:
        rec["ip"] = ipaddr or rec.get("ip", "")
        if mac and not rec.get("mac"):
            rec["mac"] = mac
        if "arp" not in rec["discovery_sources"]:
            rec["discovery_sources"].append("arp")
        if mdns_seen and "mdns" not in rec["discovery_sources"]:
            rec["discovery_sources"].append("mdns")
        rec["last_seen"] = now_ts()

    ping_ok = await asyncio.get_event_loop().run_in_executor(None, is_alive_ping, ipaddr)
    if ping_ok and "ping" not in rec["discovery_sources"]:
        rec["discovery_sources"].append("ping")

    if not rec.get("hostname") and hostname:
        rec["hostname"] = hostname
    if not rec.get("vendor"):
        rec["vendor"] = vendor
    
    # add network info per device
    rec["network_id"] = netinfo.get("network_id")
    rec["broadcast_id"] = netinfo.get("broadcast_id")
    rec["subnet_cidr"] = netinfo.get("cidr")


    rec = compute_confidence_and_evidence(rec)
    devices[key] = rec
    return key

def apply_status_logic(devices: Dict[str, dict], seen_keys: set, offline_threshold: int = OFFLINE_THRESHOLD, events: List[dict] = None) -> Dict[str, dict]:
    events = events or []
    now = datetime.now(timezone.utc)
    for key, dev in list(devices.items()):
        prev_status = dev.get("status", "offline")
        if key in seen_keys:
            dev["status"] = "online"
            dev["last_seen"] = now_ts()
        else:
            try:
                last_seen_dt = datetime.fromisoformat(dev["last_seen"])
                age = (now - last_seen_dt).total_seconds()
            except Exception:
                age = offline_threshold + 1
            if age > offline_threshold:
                dev["status"] = "offline"
                dev["confidence"] = max(0, dev.get("confidence", 0) - 20)
            elif age > (offline_threshold / 2):
                dev["status"] = "offline"
                dev["confidence"] = max(0, dev.get("confidence", 0) - 10)
            else:
                dev["status"] = "online"
        if prev_status != dev["status"]:
            events.append({
                "timestamp": now_ts(),
                "type": "device_status_changed",
                "device_ip": dev.get("ip",""),
                "mac": dev.get("mac",""),
                "from": prev_status,
                "to": dev["status"]
            })
    return devices

# ---------- Main scan ----------
async def do_scan_and_write():
    netinfo = get_local_network_info()
    cidr = netinfo.get("cidr")

    if not cidr:
    # fallback — extremely rare
        ip = get_default_ipv4_interface_ip()
        cidr = make_cidr_for_ip(ip)

    health = {"scan_time": now_ts(), "subnet": cidr, "devices_found": 0, "passive_packets_seen": 0, "network_id": netinfo.get("network_id"),
            "broadcast_id": netinfo.get("broadcast_id"),
            "netmask": netinfo.get("netmask"),
            "cidr": netinfo.get("cidr"),
            }

    loop = asyncio.get_event_loop()
    mdns_task = loop.run_in_executor(None, passive_mdns_collect, MDNS_LISTEN_SEC)
    arp_task = loop.run_in_executor(None, arp_scan, cidr, 2)
    mdns_ips, arp_results = await asyncio.gather(mdns_task, arp_task)
    health["passive_packets_seen"] = len(mdns_ips)

<<<<<<< HEAD
    arp_results = arp_scan(cidr, timeout=2, iface=normalize_interface_name(netinfo.get("interface")))
    devices = load_devices()  # dict keyed by key (mac/ip)
=======
    devices = load_devices()
>>>>>>> 4488cb2f
    seen_keys = set()
    events = []

    mdns_set = set(mdns_ips)
    enrich_tasks = [enrich_and_update_for_entry(devices, ipaddr, mac, ipaddr in mdns_set, events) for ipaddr, mac in arp_results]
    completed_keys = await asyncio.gather(*enrich_tasks)
    seen_keys.update(completed_keys)

<<<<<<< HEAD
    # spawn enrichment tasks per ARP result
    tasks = []
    for ipaddr, mac in arp_results:
        mdns_seen = ipaddr in mdns_set
        tasks.append(enrich_and_update_for_entry(devices, ipaddr, mac, mdns_seen, netinfo))

    # if mdns-only IPs exist (not in ARP results), add them
    # process ARP tasks first
    if tasks:
        completed = await asyncio.gather(*tasks, return_exceptions=False)
        for k in completed:
            seen_keys.add(k)

    # process mdns-only discovered IPs
=======
    # mdns-only entries
>>>>>>> 4488cb2f
    for mip in mdns_ips:
        existing_key = find_existing_key_by_mac_or_ip(devices, "", mip)
        if existing_key:
            seen_keys.add(existing_key)
            rec = devices[existing_key]
            if "mdns" not in rec.get("discovery_sources", []):
                rec["discovery_sources"].append("mdns")
            rec["last_seen"] = now_ts()
            rec = compute_confidence_and_evidence(rec)
            devices[existing_key] = rec
        else:
            hostname = await async_resolve_hostname(mip)
            rec = make_device_record(mip, "", hostname=hostname, sources=["mdns"], vendor="")
            rec = compute_confidence_and_evidence(rec)
            devices[mip] = rec
            seen_keys.add(mip)
            events.append({"timestamp": now_ts(), "type": "device_added_mdns", "device_ip": mip, "mac": ""})

    devices = apply_status_logic(devices, seen_keys, OFFLINE_THRESHOLD, events)
    devices_list = list(devices.values())
    health["devices_found"] = len(devices_list)
    health["online_count"] = sum(1 for d in devices_list if d.get("status") == "online")
    health["offline_count"] = sum(1 for d in devices_list if d.get("status") == "offline")
    health["notes"] = "scan complete"

    save_devices(devices)
    save_events(load_events() + events)
    save_health(health)
    send_full_snapshot()
    for evt in events:
        send_event_to_backend(evt)

    print(f"[{now_ts()}] Scan complete: {health['online_count']} online, {health['offline_count']} offline")
    return health

async def periodic_scanner():
    while True:
        try:
            await do_scan_and_write()
        except Exception as e:
            print("Scan error:", e)
        await asyncio.sleep(SCAN_INTERVAL)

# ---------- Backend / snapshot ----------
def load_json_file(path):
    return load_json_or(path, {})

def send_full_snapshot():
    snapshot = {
        "devices": load_json_file(DEVICES_FILE),
        "events": load_json_file(EVENTS_FILE),
        "health": load_json_file(HEALTH_FILE),
        "vendor_cache": load_json_file(VENDOR_CACHE_FILE)
    }
    try:
        r = requests.post(API_URL_BASE + '/send', json=snapshot, timeout=5)
        print(f"[📡] Sent snapshot: {r.status_code}")
    except Exception as e:
        print(f"[❌] Failed to send snapshot: {e}")

def send_event_to_backend(evt: dict):
    try:
        requests.post(API_URL_BASE + '/event', json=evt, timeout=3)
        print(f"[📡] Event sent: {evt.get('type')}")
    except Exception as e:
        print(f"[⚠️] Failed to send event: {e}")

# ---------- FastAPI endpoints ----------
@app.on_event("startup")
async def startup_event():
    loop = asyncio.get_event_loop()
    loop.create_task(periodic_scanner())

@app.get("/devices")
async def get_devices():
    devices = load_devices()
    return JSONResponse(content=list(devices.values()))

@app.get("/events")
async def get_events():
    return JSONResponse(content=load_json_or(EVENTS_FILE, []))

@app.get("/health")
async def get_health():
    return JSONResponse(content=load_json_or(HEALTH_FILE, {}))

# ---------- Port utility ----------
def find_free_port(preferred: int = PREFERRED_PORT) -> int:
    s = socket.socket(socket.AF_INET, socket.SOCK_STREAM)
    try:
        s.bind(("0.0.0.0", preferred))
        s.close()
        return preferred
    except OSError:
        try:
            s.close()
        except:
            pass
    s2 = socket.socket(socket.AF_INET, socket.SOCK_STREAM)
    s2.bind(("0.0.0.0", 0))
    port = s2.getsockname()[1]
    s2.close()
    return port


def get_local_network_info():
    """
    Returns:
        {
            "interface": "eth0",
            "ip": "192.168.100.20",
            "netmask": "255.255.255.0",
            "cidr": "192.168.100.0/24",
            "network_id": "...",
            "broadcast_id": "..."
        }
    """
    info = {
        "interface": None,
        "ip": None,
        "netmask": None,
        "cidr": None,
        "network_id": None,
        "broadcast_id": None
    }

    try:
        gws = netifaces.gateways()
        default_iface = gws['default'][netifaces.AF_INET][1]  # THIS gets interface name
        info["interface"] = default_iface
    except Exception:
        return info

    addrs = netifaces.ifaddresses(default_iface).get(netifaces.AF_INET, [])
    if not addrs:
        return info

    addr = addrs[0]
    ip = addr.get('addr')
    netmask = addr.get('netmask')

    if not ip or not netmask:
        return info

    try:
        net = ipaddress.IPv4Network(f"{ip}/{netmask}", strict=False)
        info["ip"] = ip
        info["netmask"] = netmask
        info["cidr"] = str(net)
        info["network_id"] = str(net.network_address)
        info["broadcast_id"] = str(net.broadcast_address)
    except:
        pass

    return info



def normalize_interface_name(iface):
    """
    On Windows, netifaces sometimes returns a GUID like {DAA8...}
    This converts it to real interface name (Wi-Fi, Ethernet).
    On Linux, returns iface unchanged.
    """
    # Linux & Mac: return as is
    if platform.system() != "Windows":
        return iface

    # Windows: map GUID -> friendly name
    for ni, addrs in psutil.net_if_addrs().items():
        # psutil gives friendly names ("Wi-Fi", "Ethernet")
        # netifaces gives GUIDs ("{DAA8...}")
        for addr in addrs:
            if iface.lower() in addr.address.lower():
                return ni

    # fallback: return iface unchanged
    return iface

# ---------- Run ----------
if __name__ == "__main__":
    selected_port = find_free_port(PREFERRED_PORT)
    print(f"Agent (local JSON mode) starting on port {selected_port} ... (run as root for best results)")
    uvicorn.run(app, host="0.0.0.0", port=selected_port, log_level="info")<|MERGE_RESOLUTION|>--- conflicted
+++ resolved
@@ -183,17 +183,11 @@
     return device
 
 # ---------- ARP + mDNS ----------
-<<<<<<< HEAD
 def arp_scan(cidr: str, timeout=2, iface=None) -> List[Tuple[str, str]]:
     # returns list of tuples (ip, mac)
     packet = Ether(dst="ff:ff:ff:ff:ff:ff") / ARP(pdst=cidr)    
     ans, _ = srp(packet, timeout=timeout, retry=1, iface=iface)
 
-=======
-def arp_scan(cidr: str, timeout=2) -> List[Tuple[str, str]]:
-    packet = Ether(dst="ff:ff:ff:ff:ff:ff") / ARP(pdst=cidr)
-    ans, _ = srp(packet, timeout=timeout, retry=1)
->>>>>>> 4488cb2f
     results = []
     for _, r in ans:
         results.append((r.psrc, r.hwsrc))
@@ -265,12 +259,7 @@
             return k
     return ""
 
-<<<<<<< HEAD
-async def enrich_and_update_for_entry(devices: Dict[str, dict], ipaddr: str, mac: str, mdns_seen: bool, netinfo: dict):
-    # determine key (merge logic)
-=======
-async def enrich_and_update_for_entry(devices: Dict[str, dict], ipaddr: str, mac: str, mdns_seen: bool, events: List[dict]):
->>>>>>> 4488cb2f
+async def enrich_and_update_for_entry(devices: Dict[str, dict], ipaddr: str, mac: str, mdns_seen: bool, netinfo: dict, events: List[dict]):
     key = find_existing_key_by_mac_or_ip(devices, mac, ipaddr) or (mac or ipaddr)
     rec = devices.get(key)
     hostname = await async_resolve_hostname(ipaddr)
@@ -309,6 +298,7 @@
     rec["subnet_cidr"] = netinfo.get("cidr")
 
 
+    # recompute confidence
     rec = compute_confidence_and_evidence(rec)
     devices[key] = rec
     return key
@@ -368,38 +358,17 @@
     mdns_ips, arp_results = await asyncio.gather(mdns_task, arp_task)
     health["passive_packets_seen"] = len(mdns_ips)
 
-<<<<<<< HEAD
     arp_results = arp_scan(cidr, timeout=2, iface=normalize_interface_name(netinfo.get("interface")))
     devices = load_devices()  # dict keyed by key (mac/ip)
-=======
-    devices = load_devices()
->>>>>>> 4488cb2f
     seen_keys = set()
     events = []
 
     mdns_set = set(mdns_ips)
-    enrich_tasks = [enrich_and_update_for_entry(devices, ipaddr, mac, ipaddr in mdns_set, events) for ipaddr, mac in arp_results]
+    enrich_tasks = [enrich_and_update_for_entry(devices, ipaddr, mac, ipaddr in mdns_set, netinfo , events) for ipaddr, mac in arp_results]
     completed_keys = await asyncio.gather(*enrich_tasks)
     seen_keys.update(completed_keys)
 
-<<<<<<< HEAD
-    # spawn enrichment tasks per ARP result
-    tasks = []
-    for ipaddr, mac in arp_results:
-        mdns_seen = ipaddr in mdns_set
-        tasks.append(enrich_and_update_for_entry(devices, ipaddr, mac, mdns_seen, netinfo))
-
-    # if mdns-only IPs exist (not in ARP results), add them
-    # process ARP tasks first
-    if tasks:
-        completed = await asyncio.gather(*tasks, return_exceptions=False)
-        for k in completed:
-            seen_keys.add(k)
-
-    # process mdns-only discovered IPs
-=======
     # mdns-only entries
->>>>>>> 4488cb2f
     for mip in mdns_ips:
         existing_key = find_existing_key_by_mac_or_ip(devices, "", mip)
         if existing_key:
